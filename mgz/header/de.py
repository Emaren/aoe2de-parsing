"""Definitive Edition structure."""

from construct import (
    Struct, Int32ul, Float32l, Array, Padding, Flag, If,
    Byte, Int16ul, Bytes, Int32sl, Peek, Const, RepeatUntil,
    Int64ul, Computed
)

from mgz.enums import VictoryEnum, ResourceLevelEnum, AgeEnum, PlayerTypeEnum, DifficultyEnum
from mgz.util import find_save_version

# pylint: disable=invalid-name, bad-continuation

de_string = Struct(
    Const(b"\x60\x0A"),
    "length"/Int16ul,
    "value"/Bytes(lambda ctx: ctx.length)
)

separator = Const(b"\xa3_\x02\x00")

de = "de"/Struct(
    "version"/Float32l,
    "interval_version"/Int32ul,
    "game_options_version"/Int32ul,
    "dlc_count"/Int32ul,
    "dlc_ids"/Array(lambda ctx: ctx.dlc_count, Int32ul),
    "dataset_ref"/Int32ul,
    Peek("difficulty_id"/Int32ul),
    DifficultyEnum("difficulty"/Int32ul),
    "selected_map_id"/Int32ul,
    "resolved_map_id"/Int32ul,
    "reveal_map"/Int32ul,
    Peek("victory_type_id"/Int32ul),
    VictoryEnum("victory_type"/Int32ul),
    Peek("starting_resources_id"/Int32ul),
    ResourceLevelEnum("starting_resources"/Int32ul),
    "starting_age_id"/Int32ul,
    "starting_age"/AgeEnum(Computed(lambda ctx: ctx.starting_age_id - 2)),
    "ending_age_id"/Int32ul,
    "ending_age"/AgeEnum(Computed(lambda ctx: ctx.ending_age_id - 2)),
    "game_type"/Int32ul,
    separator,
    separator,
    "speed"/Float32l,
    "treaty_length"/Int32ul,
    "population_limit"/Int32ul,
    "num_players"/Int32ul,
    "unused_player_color"/Int32ul,
    "victory_amount"/Int32ul,
    separator,
    "trade_enabled"/Flag,
    "team_bonus_disabled"/Flag,
    "random_positions"/Flag,
    "all_techs"/Flag,
    "num_starting_units"/Byte,
    "lock_teams"/Flag,
    "lock_speed"/Flag,
    "multiplayer"/Flag,
    "cheats"/Flag,
    "record_game"/Flag,
    "animals_enabled"/Flag,
    "predators_enabled"/Flag,
    "turbo_enabled"/Flag,
    "shared_exploration"/Flag,
    "team_positions"/Flag,
    If(lambda ctx: find_save_version(ctx) >= 25.06, "unk"/Flag),  # maybe handicap
    If(lambda ctx: find_save_version(ctx) >= 13.34, Bytes(8)),
    If(lambda ctx: find_save_version(ctx) >= 25.06, Bytes(1)),
    separator,
    "players"/Array(8, Struct(
        "dlc_id"/Int32ul,
        "color_id"/Int32sl,
        "selected_color"/Byte,
        "selected_team_id"/Byte,
        "resolved_team_id"/Byte,
        "dat_crc"/Bytes(8),
        "mp_game_version"/Byte,
        "civ_id"/Int32ul,
        "ai_type"/de_string,
        "ai_civ_name_index"/Byte,
        "ai_name"/de_string,
        "name"/de_string,
        "type"/PlayerTypeEnum(Int32ul),
        "profile_id"/Int32ul,
        Const(b"\x00\x00\x00\x00"),
        "player_number"/Int32sl,
        "hd_rm_elo"/Int32ul,
        "hd_dm_elo"/Int32ul,
        "animated_destruction_enabled"/Flag,
        "custom_ai"/Flag,
<<<<<<< HEAD
        If(lambda ctx: find_save_version(ctx) >= 25.06, Bytes(8)),
=======
        If(lambda ctx: find_save_version(ctx) >= 25.06, "unk"/Bytes(8)),  # maybe handicap related?
>>>>>>> e81febfc
    )),
    "fog_of_war"/Flag,
    "cheat_notifications"/Flag,
    "colored_chat"/Flag,
    Bytes(9),
    separator,
    Bytes(12),
    If(lambda ctx: ctx._.save_version >= 13.13, Bytes(5)),
    "strings"/Array(23,
        Struct(
            "string"/de_string,
<<<<<<< HEAD
            "x"/RepeatUntil(lambda x, lst, ctx: lst[-1] not in [3, 21, 23, 42, 44, 45, 46, 47], Int32ul)
=======
            RepeatUntil(lambda x, lst, ctx: lst[-1] not in [3, 21, 23, 42, 44, 45, 46, 47], Int32ul)
>>>>>>> e81febfc
        )
    ),
    "strategic_numbers"/Array(59, Int32sl),
    "num_ai_files"/Int64ul,
    "ai_files"/Array(lambda ctx: ctx.num_ai_files, Struct(
        Bytes(4),
        "name"/de_string,
        Bytes(4),
    )),
    If(lambda ctx: ctx._.save_version >= 25.02, Bytes(8)),
    "guid"/Bytes(16),
    "lobby_name"/de_string,
    "modded_dataset"/de_string,
    Bytes(19),
    If(lambda ctx: ctx._.save_version >= 13.13, Bytes(5)),
    If(lambda ctx: ctx._.save_version >= 13.17, Bytes(9)),
    If(lambda ctx: ctx._.save_version >= 20.06, Bytes(1)),
    If(lambda ctx: ctx._.save_version >= 20.16, Bytes(8)),
    If(lambda ctx: ctx._.save_version >= 25.06, Bytes(21)),
    de_string,
    Bytes(5),
    If(lambda ctx: ctx._.save_version >= 13.13, Byte),
    If(lambda ctx: ctx._.save_version < 13.17, Struct(
        de_string,
        Int32ul,
        Bytes(4), # usually zero
    )),
    If(lambda ctx: ctx._.save_version >= 13.17, Bytes(2))
)<|MERGE_RESOLUTION|>--- conflicted
+++ resolved
@@ -64,9 +64,8 @@
     "turbo_enabled"/Flag,
     "shared_exploration"/Flag,
     "team_positions"/Flag,
-    If(lambda ctx: find_save_version(ctx) >= 25.06, "unk"/Flag),  # maybe handicap
     If(lambda ctx: find_save_version(ctx) >= 13.34, Bytes(8)),
-    If(lambda ctx: find_save_version(ctx) >= 25.06, Bytes(1)),
+    If(lambda ctx: find_save_version(ctx) >= 25.06, Bytes(1)),   # maybe handicap
     separator,
     "players"/Array(8, Struct(
         "dlc_id"/Int32ul,
@@ -89,11 +88,7 @@
         "hd_dm_elo"/Int32ul,
         "animated_destruction_enabled"/Flag,
         "custom_ai"/Flag,
-<<<<<<< HEAD
-        If(lambda ctx: find_save_version(ctx) >= 25.06, Bytes(8)),
-=======
         If(lambda ctx: find_save_version(ctx) >= 25.06, "unk"/Bytes(8)),  # maybe handicap related?
->>>>>>> e81febfc
     )),
     "fog_of_war"/Flag,
     "cheat_notifications"/Flag,
@@ -105,11 +100,7 @@
     "strings"/Array(23,
         Struct(
             "string"/de_string,
-<<<<<<< HEAD
-            "x"/RepeatUntil(lambda x, lst, ctx: lst[-1] not in [3, 21, 23, 42, 44, 45, 46, 47], Int32ul)
-=======
             RepeatUntil(lambda x, lst, ctx: lst[-1] not in [3, 21, 23, 42, 44, 45, 46, 47], Int32ul)
->>>>>>> e81febfc
         )
     ),
     "strategic_numbers"/Array(59, Int32sl),
